--- conflicted
+++ resolved
@@ -21,11 +21,7 @@
 $ apollo COMMAND
 running command...
 $ apollo (-v|--version|version)
-<<<<<<< HEAD
 apollo/3.0.0-alpha.2 darwin-x64 node-v8.15.1
-=======
-apollo/2.6.2 darwin-x64 node-v10.14.1
->>>>>>> df158e06
 $ apollo --help [COMMAND]
 USAGE
   $ apollo COMMAND
@@ -100,11 +96,11 @@
   OUTPUT
       Directory to which generated files will be written.
       - For TypeScript/Flow generators, this specifies a directory relative to each source file by default.
-      - For TypeScript/Flow generators with the "outputFlat" flag is set, and for the Swift generator, this specifies a 
+      - For TypeScript/Flow generators with the "outputFlat" flag is set, and for the Swift generator, this specifies a
       file or directory (absolute or relative to the current working directory) to which:
          - a file will be written for each query (if "output" is a directory)
          - all generated types will be written
-      - For all other types, this defines a file (absolute or relative to the current working directory) to which all 
+      - For all other types, this defines a file (absolute or relative to the current working directory) to which all
       generated types are written.
 
 OPTIONS
@@ -312,15 +308,15 @@
 
   Installation of a user-installed plugin will override a core plugin.
 
-  e.g. If you have a core plugin that has a 'hello' command, installing a user-installed plugin with a 'hello' command 
-  will override the core plugin implementation. This is useful if a user needs to update core plugin functionality in 
+  e.g. If you have a core plugin that has a 'hello' command, installing a user-installed plugin with a 'hello' command
+  will override the core plugin implementation. This is useful if a user needs to update core plugin functionality in
   the CLI without the need to patch and update the whole CLI.
 
 ALIASES
   $ apollo plugins:add
 
 EXAMPLES
-  $ apollo plugins:install myplugin 
+  $ apollo plugins:install myplugin
   $ apollo plugins:install https://github.com/someuser/someplugin
   $ apollo plugins:install someuser/someplugin
 ```
@@ -345,7 +341,7 @@
 DESCRIPTION
   Installation of a linked plugin will override a user-installed or core plugin.
 
-  e.g. If you have a user-installed or core plugin that has a 'hello' command, installing a linked plugin with a 'hello' 
+  e.g. If you have a user-installed or core plugin that has a 'hello' command, installing a linked plugin with a 'hello'
   command will override the user-installed or core plugin implementation. This is useful for development work.
 
 EXAMPLE
