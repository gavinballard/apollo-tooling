{
  "name": "apollo-tooling-monorepo",
  "private": true,
  "homepage": "https://github.com/apollographql/apollo-tooling",
  "bugs": "https://github.com/apollographql/apollo-tooling/issues",
  "repository": {
    "type": "git",
    "url": "git+https://github.com/apollographql/apollo-tooling.git"
  },
  "license": "MIT",
  "author": "Apollo GraphQL <opensource@apollographql.com>",
  "bin": {
    "apollo": "./packages/apollo/bin/run"
  },
  "scripts": {
    "azure": "npm ci && npm run test:ci",
    "clean": "git clean -dfqX -- ./node_modules **/{lib,node_modules}/",
    "postinstall": "npm run build",
    "build": "lerna run build --stream --scope apollo-env && npm run compile && lerna run build --stream --ignore apollo-env",
    "compile": "tsc --build tsconfig.json",
    "compile:clean": "tsc --build tsconfig.json --clean",
    "watch": "tsc --build tsconfig.json --watch",
    "test": "jest",
    "test:ci": "npm run test -- --ci --maxWorkers=2",
    "test:ci:debug": "DEBUG=* node --inspect-brk=9001 node_modules/.bin/jest --runInBand",
    "test:vscode": "lerna run test --scope=vscode-apollo",
    "circle": "npm run test:ci",
    "postcircle": "npm run lint",
    "lint": "prettier --list-different \"packages/*/src/**/*.{js,jsx,ts,tsx}\"",
    "lint-fix": "prettier --write \"packages/*/src/**/*.{js,jsx,ts,tsx}\"",
    "posttest": "npm run lint",
    "release": "npm run clean && npm ci && lerna publish --exact",
    "package-extension": "npm run clean && npm ci && lerna run package-extension --stream --scope=vscode-apollo"
  },
  "engines": {
    "node": ">=8",
    "npm": ">=6"
  },
  "dependencies": {
    "@apollographql/apollo-tools": "file:packages/apollo-tools",
    "apollo": "file:packages/apollo",
    "apollo-codegen-core": "file:packages/apollo-codegen-core",
    "apollo-codegen-flow": "file:packages/apollo-codegen-flow",
    "apollo-codegen-scala": "file:packages/apollo-codegen-scala",
    "apollo-codegen-swift": "file:packages/apollo-codegen-swift",
    "apollo-codegen-typescript": "file:packages/apollo-codegen-typescript",
    "apollo-env": "file:packages/apollo-env",
    "apollo-graphql": "file:packages/apollo-graphql",
    "apollo-language-server": "file:packages/apollo-language-server",
    "vscode-apollo": "file:packages/vscode-apollo"
  },
  "devDependencies": {
    "@fancy-test/nock": "0.1.1",
    "@oclif/dev-cli": "1.21.0",
    "@oclif/test": "1.2.4",
    "@types/babel-types": "7.0.5",
    "@types/babel__generator": "7.0.2",
    "@types/chai": "4.1.7",
    "@types/common-tags": "1.8.0",
    "@types/cosmiconfig": "5.0.3",
    "@types/globby": "8.0.0",
    "@types/graphql": "14.0.7",
    "@types/inflected": "1.1.29",
    "@types/jest": "23.3.14",
    "@types/listr": "0.13.0",
<<<<<<< HEAD
    "@types/lodash": "4.14.120",
    "@types/lodash.sortby": "^4.7.5",
=======
    "@types/lodash": "4.14.121",
>>>>>>> bf827a78
    "@types/minimatch": "3.0.3",
    "@types/nock": "9.3.1",
    "@types/node": "10.12.26",
    "@types/node-fetch": "2.1.6",
    "@types/react": "16.8.3",
    "@types/react-dom": "16.8.0",
    "@types/recursive-readdir": "2.2.0",
    "@types/ws": "6.0.1",
    "babel-preset-react-app": "3.1.2",
    "chai": "4.2.0",
    "husky": "1.3.1",
    "jest": "23.6.0",
    "jest-environment-node": "^23.4.0",
    "jest-matcher-utils": "23.6.0",
    "lerna": "3.11.1",
    "lint-staged": "8.1.4",
    "memfs": "2.15.1",
    "nock": "10.0.6",
    "prettier": "1.16.4",
    "symlink-dir": "2.0.2",
    "ts-jest": "23.10.5",
    "ts-node": "7.0.1",
    "tslib": "1.9.3",
    "typescript": "3.1.6",
    "vsce": "1.57.0",
    "vscode": "^1.1.21",
    "yarn": "1.13.0"
  },
  "jest": {
    "projects": [
      "<rootDir>/packages/*"
    ]
  },
  "lint-staged": {
    "*.{js,jsx,ts,tsx}": [
      "prettier --write",
      "git add"
    ]
  },
  "husky": {
    "hooks": {
      "pre-commit": "lint-staged"
    }
  }
}<|MERGE_RESOLUTION|>--- conflicted
+++ resolved
@@ -63,12 +63,8 @@
     "@types/inflected": "1.1.29",
     "@types/jest": "23.3.14",
     "@types/listr": "0.13.0",
-<<<<<<< HEAD
-    "@types/lodash": "4.14.120",
+    "@types/lodash": "4.14.121",
     "@types/lodash.sortby": "^4.7.5",
-=======
-    "@types/lodash": "4.14.121",
->>>>>>> bf827a78
     "@types/minimatch": "3.0.3",
     "@types/nock": "9.3.1",
     "@types/node": "10.12.26",
